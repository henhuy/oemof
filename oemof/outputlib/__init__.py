--- conflicted
+++ resolved
@@ -1,7 +1,4 @@
 from oemof.outputlib import processing
 from oemof.outputlib import views
-<<<<<<< HEAD
 from oemof.outputlib import plot
-=======
 from oemof.outputlib import graph_tools
->>>>>>> 8ecd73de
