# -*- coding: utf-8 -*-

"""Modules for providing convenient views for solph results.

Information about the possible usage is provided within the examples.

This file is part of project oemof (github.com/oemof/oemof). It's copyrighted
by the contributors recorded in the version control history of the file,
available from its original location oemof/oemof/outputlib/views.py

SPDX-License-Identifier: GPL-3.0-or-later
"""

import pandas as pd
from enum import Enum
from oemof.outputlib.processing import convert_keys_to_strings


def node(results, node, multiindex=False):
    """
    Obtain results for a single node e.g. a Bus or Component.

    Either a node or its label string can be passed.
    Results are written into a dictionary which is keyed by 'scalars' and
    'sequences' holding respective data in a pandas Series and DataFrame.
    """
    # convert to keys if only a string is passed
    if type(node) is str:
        results = convert_keys_to_strings(results)

    filtered = {}

    # create a series with tuples as index labels for scalars
    scalars = {k: v['scalars'] for k, v in results.items()
               if node in k and not v['scalars'].empty}
    if scalars:
        # aggregate data
        filtered['scalars'] = pd.concat(scalars.values(), axis=0)
        # assign index values
        idx = {k: [c for c in v['scalars'].index]
               for k, v in results.items()
               if node in k and not v['scalars'].empty}
        idx = [tuple((k, m) for m in v) for k, v in idx.items()]
        idx = [i for sublist in idx for i in sublist]
        filtered['scalars'].index = idx
        filtered['scalars'].sort_index(axis=0, inplace=True)

        if multiindex:
            idx = pd.MultiIndex.from_tuples(
                [tuple([row[0][0], row[0][1], row[1]])
                 for row in filtered['scalars'].index])
            idx.set_names(['from', 'to', 'type'], inplace=True)
            filtered['scalars'].index = idx

    # create a dataframe with tuples as column labels for sequences
    sequences = {k: v['sequences'] for k, v in results.items()
                 if node in k and not v['sequences'].empty}
    if sequences:
        # aggregate data
        filtered['sequences'] = pd.concat(sequences.values(), axis=1)
        # assign column names
        cols = {k: [c for c in v['sequences'].columns]
                for k, v in results.items()
                if node in k and not v['sequences'].empty}
        cols = [tuple((k, m) for m in v) for k, v in cols.items()]
        cols = [c for sublist in cols for c in sublist]
        filtered['sequences'].columns = cols
        filtered['sequences'].sort_index(axis=1, inplace=True)

        if multiindex:
            idx = pd.MultiIndex.from_tuples(
                [tuple([col[0][0], col[0][1], col[1]])
                 for col in filtered['sequences'].columns])
            idx.set_names(['from', 'to', 'type'], inplace=True)
            filtered['sequences'].columns = idx

    return filtered


class NodeOption(str, Enum):
    All = 'all'
    HasOutputs = 'has_outputs'
    HasInputs = 'has_inputs'
    HasOnlyOutputs = 'has_only_outputs'
    HasOnlyInputs = 'has_only_inputs'


def filter_nodes(results, option=NodeOption.All, exclude_busses=False):
    """ Get set of nodes from results-dict for given node option.

    This function filters nodes from results for special needs. At the moment,
<<<<<<< HEAD
    following options are available:

        * NodeOption.All/'all':
=======
    the following options are available:

        * :attr:`NodeOption.All`/:py:`'all'`:
>>>>>>> c169fc78
            Returns all nodes
        * :attr:`NodeOption.HasOutputs`/:py:`'has_outputs'`:
            Returns nodes with an output flow (eg. Transformer, Source)
        * :attr:`NodeOption.HasInputs`/:py:`'has_inputs'`:
            Returns nodes with an input flow (eg. Transformer, Sink)
        * :attr:`NodeOption.HasOnlyOutputs`/:py:`'has_only_outputs'`:
            Returns nodes having only output flows (eg. Source)
        * :attr:`NodeOption.HasOnlyInputs`/:py:`'has_only_inputs'`:
            Returns nodes having only input flows (eg. Sink)

<<<<<<< HEAD
    Additionally, busses can be excluded setting 'exclude_busses' to True.
=======
    Additionally, busses can be excluded by setting `exclude_busses` to
    :const:`True`.
>>>>>>> c169fc78

    Parameters
    ----------
    results: dict
    option: NodeOption
    exclude_busses: bool
        If set, all bus nodes are excluded from the resulting node set.

    Returns
    -------
    :obj:`set`
        A set of Nodes.
    """
    node_from, node_to = map(lambda x: set(x) - {None}, zip(*results))
    if option == NodeOption.All:
        nodes = node_from.union(node_to)
    elif option == NodeOption.HasOutputs:
        nodes = node_from
    elif option == NodeOption.HasInputs:
        nodes = node_to
    elif option == NodeOption.HasOnlyOutputs:
        nodes = node_from - node_to
    elif option == NodeOption.HasOnlyInputs:
        nodes = node_to - node_from
    else:
        raise ValueError('Invalid node option "' + str(option) + '"')

    if exclude_busses:
        return {n for n in nodes if not n.__class__.__name__ == 'Bus'}
    else:
        return nodes


def get_node_by_name(results, *names):
    """
    Searches results for nodes

    Names are looked up in nodes from results and either returned single node
    (in case only one name is given) or as list of nodes. If name is not found,
    None is returned.
    """
    nodes = filter_nodes(results)
    if len(names) == 1:
        return next(filter(lambda x: str(x) == names[0], nodes), None)
    else:
        node_names = {str(n): n for n in nodes}
        return [node_names.get(n, None) for n in names]


def node_weight_by_type(results, node_type=None):
    """
    """

    group = {k: v['sequences'] for k,v in results.items()
             if isinstance(k[0], node_type) and k[1] is None}
    df = pd.concat(group.values(), axis=1)
    cols = {k: [c for c in v.columns]
            for k, v in group.items()}
    cols = [tuple((k, m) for m in v) for k, v in cols.items()]
    cols = [c for sublist in cols for c in sublist]
    idx = pd.MultiIndex.from_tuples(
                        [tuple([col[0][0], col[0][1], col[1]])
                         for col in cols])
    idx.set_names(['node_type', 'to', 'weight_type'], inplace=True)
    df.columns = idx
    df.columns = df.columns.droplevel([1])

    return df<|MERGE_RESOLUTION|>--- conflicted
+++ resolved
@@ -89,15 +89,9 @@
     """ Get set of nodes from results-dict for given node option.
 
     This function filters nodes from results for special needs. At the moment,
-<<<<<<< HEAD
-    following options are available:
-
-        * NodeOption.All/'all':
-=======
     the following options are available:
 
         * :attr:`NodeOption.All`/:py:`'all'`:
->>>>>>> c169fc78
             Returns all nodes
         * :attr:`NodeOption.HasOutputs`/:py:`'has_outputs'`:
             Returns nodes with an output flow (eg. Transformer, Source)
@@ -108,12 +102,8 @@
         * :attr:`NodeOption.HasOnlyInputs`/:py:`'has_only_inputs'`:
             Returns nodes having only input flows (eg. Sink)
 
-<<<<<<< HEAD
-    Additionally, busses can be excluded setting 'exclude_busses' to True.
-=======
     Additionally, busses can be excluded by setting `exclude_busses` to
     :const:`True`.
->>>>>>> c169fc78
 
     Parameters
     ----------
