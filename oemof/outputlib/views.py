# -*- coding: utf-8 -*-

"""Modules for providing convenient views for solph results.

Information about the possible usage is provided within the examples.

This file is part of project oemof (github.com/oemof/oemof). It's copyrighted
by the contributors recorded in the version control history of the file,
available from its original location oemof/oemof/outputlib/views.py

SPDX-License-Identifier: GPL-3.0-or-later
"""

import pandas as pd
from enum import Enum
from oemof.outputlib.processing import convert_keys_to_strings


NONE_REPLACEMENT_STR = '_NONE_'


<<<<<<< HEAD
def node(results, node, multiindex=False):
=======
def node(results, node, multiindex=False, keep_none_type=False):
>>>>>>> ffc056a9
    """
    Obtain results for a single node e.g. a Bus or Component.

    Either a node or its label string can be passed.
    Results are written into a dictionary which is keyed by 'scalars' and
    'sequences' holding respective data in a pandas Series and DataFrame.
    """
    def replace_none(col_list, reverse=False):
        replacement = (
            (None, NONE_REPLACEMENT_STR) if reverse else
            (NONE_REPLACEMENT_STR, None)
        )
        changed_col_list = [
            (
                (
                    replacement[0] if n1 is replacement[1] else n1,
                    replacement[0] if n2 is replacement[1] else n2
                ),
                f
            )
            for (n1, n2), f in col_list
        ]
        return changed_col_list

    # convert to keys if only a string is passed
    if type(node) is str:
        results = convert_keys_to_strings(results, keep_none_type)

    filtered = {}

    # create a series with tuples as index labels for scalars
    scalars = {k: v['scalars'] for k, v in results.items()
               if node in k and not v['scalars'].empty}
    if scalars:
        # aggregate data
        filtered['scalars'] = pd.concat(scalars.values(), axis=0)
        # assign index values
        idx = {k: [c for c in v['scalars'].index]
               for k, v in results.items()
               if node in k and not v['scalars'].empty}
        idx = [tuple((k, m) for m in v) for k, v in idx.items()]
        idx = [i for sublist in idx for i in sublist]
        filtered['scalars'].index = idx
<<<<<<< HEAD
        filtered['scalars'].index = replace_none(
            filtered['scalars'].index.tolist())
        filtered['scalars'].sort_index(axis=0, inplace=True)
        filtered['scalars'].index = replace_none(
            filtered['scalars'].index.tolist(), True)
=======

        # Sort index
        # (if Nones are present, they have to be replaced while sorting)
        if keep_none_type:
            filtered['scalars'].index = replace_none(
                filtered['scalars'].index.tolist())
        filtered['scalars'].sort_index(axis=0, inplace=True)
        if keep_none_type:
            filtered['scalars'].index = replace_none(
                filtered['scalars'].index.tolist(), True)
>>>>>>> ffc056a9

        if multiindex:
            idx = pd.MultiIndex.from_tuples(
                [tuple([row[0][0], row[0][1], row[1]])
                 for row in filtered['scalars'].index])
            idx.set_names(['from', 'to', 'type'], inplace=True)
            filtered['scalars'].index = idx

    # create a dataframe with tuples as column labels for sequences
    sequences = {k: v['sequences'] for k, v in results.items()
                 if node in k and not v['sequences'].empty}
    if sequences:
        # aggregate data
        filtered['sequences'] = pd.concat(sequences.values(), axis=1)
        # assign column names
        cols = {k: [c for c in v['sequences'].columns]
                for k, v in results.items()
                if node in k and not v['sequences'].empty}
        cols = [tuple((k, m) for m in v) for k, v in cols.items()]
        cols = [c for sublist in cols for c in sublist]
        filtered['sequences'].columns = replace_none(cols)
        filtered['sequences'].sort_index(axis=1, inplace=True)
        filtered['sequences'].columns = replace_none(
            filtered['sequences'].columns, True)

        if multiindex:
            idx = pd.MultiIndex.from_tuples(
                [tuple([col[0][0], col[0][1], col[1]])
                 for col in filtered['sequences'].columns])
            idx.set_names(['from', 'to', 'type'], inplace=True)
            filtered['sequences'].columns = idx

    return filtered


class FlowType(str, Enum):
    """
    Gives information on flow type
    """
    Single = 'single'
    Input = 'input'
    Output = 'output'


def get_flow_type(node, results):
    """
    Categorize results keys by flow type (Single, Input, Output)

    Parameters
    ----------
    node: Node
        Node of interest
    results: dict
        Results dict with tuple of nodes as key
        (i.e. results, param_results, cost_results)
    Returns
    -------
    dict: FlowType as key and tuple of nodes as value
    """
    flow_types = {ft: [] for ft in FlowType}
    for nodes in results:
        if (
                nodes[0] == node and
                (nodes[1] is None or nodes[1] == 'None')
        ):
            flow_types[FlowType.Single].append(nodes)
        elif nodes[1] == node:
            flow_types[FlowType.Input].append(nodes)
        elif nodes[0] == node:
            flow_types[FlowType.Output].append(nodes)
    return flow_types


class NodeOption(str, Enum):
    All = 'all'
    HasOutputs = 'has_outputs'
    HasInputs = 'has_inputs'
    HasOnlyOutputs = 'has_only_outputs'
    HasOnlyInputs = 'has_only_inputs'


def filter_nodes(results, option=NodeOption.All, exclude_busses=False):
    """ Get set of nodes from results-dict for given node option.

    This function filters nodes from results for special needs. At the moment,
    the following options are available:

        * :attr:`NodeOption.All`/:py:`'all'`:
            Returns all nodes
        * :attr:`NodeOption.HasOutputs`/:py:`'has_outputs'`:
            Returns nodes with an output flow (eg. Transformer, Source)
        * :attr:`NodeOption.HasInputs`/:py:`'has_inputs'`:
            Returns nodes with an input flow (eg. Transformer, Sink)
        * :attr:`NodeOption.HasOnlyOutputs`/:py:`'has_only_outputs'`:
            Returns nodes having only output flows (eg. Source)
        * :attr:`NodeOption.HasOnlyInputs`/:py:`'has_only_inputs'`:
            Returns nodes having only input flows (eg. Sink)

    Additionally, busses can be excluded by setting `exclude_busses` to
    :const:`True`.

    Parameters
    ----------
    results: dict
    option: NodeOption
    exclude_busses: bool
        If set, all bus nodes are excluded from the resulting node set.

    Returns
    -------
    :obj:`set`
        A set of Nodes.
    """
    node_from, node_to = map(lambda x: set(x) - {None}, zip(*results))
    if option == NodeOption.All:
        nodes = node_from.union(node_to)
    elif option == NodeOption.HasOutputs:
        nodes = node_from
    elif option == NodeOption.HasInputs:
        nodes = node_to
    elif option == NodeOption.HasOnlyOutputs:
        nodes = node_from - node_to
    elif option == NodeOption.HasOnlyInputs:
        nodes = node_to - node_from
    else:
        raise ValueError('Invalid node option "' + str(option) + '"')

    if exclude_busses:
        return {n for n in nodes if not n.__class__.__name__ == 'Bus'}
    else:
        return nodes


def get_node_by_name(results, *names):
    """
    Searches results for nodes

    Names are looked up in nodes from results and either returned single node
    (in case only one name is given) or as list of nodes. If name is not found,
    None is returned.
    """
    nodes = filter_nodes(results)
    if len(names) == 1:
        return next(filter(lambda x: str(x) == names[0], nodes), None)
    else:
        node_names = {str(n): n for n in nodes}
        return [node_names.get(n, None) for n in names]


def node_weight_by_type(results, node_type=None):
    """
    """

    group = {k: v['sequences'] for k,v in results.items()
             if isinstance(k[0], node_type) and k[1] is None}
    df = pd.concat(group.values(), axis=1)
    cols = {k: [c for c in v.columns]
            for k, v in group.items()}
    cols = [tuple((k, m) for m in v) for k, v in cols.items()]
    cols = [c for sublist in cols for c in sublist]
    idx = pd.MultiIndex.from_tuples(
                        [tuple([col[0][0], col[0][1], col[1]])
                         for col in cols])
    idx.set_names(['node_type', 'to', 'weight_type'], inplace=True)
    df.columns = idx
    df.columns = df.columns.droplevel([1])

    return df<|MERGE_RESOLUTION|>--- conflicted
+++ resolved
@@ -19,11 +19,7 @@
 NONE_REPLACEMENT_STR = '_NONE_'
 
 
-<<<<<<< HEAD
-def node(results, node, multiindex=False):
-=======
 def node(results, node, multiindex=False, keep_none_type=False):
->>>>>>> ffc056a9
     """
     Obtain results for a single node e.g. a Bus or Component.
 
@@ -67,13 +63,6 @@
         idx = [tuple((k, m) for m in v) for k, v in idx.items()]
         idx = [i for sublist in idx for i in sublist]
         filtered['scalars'].index = idx
-<<<<<<< HEAD
-        filtered['scalars'].index = replace_none(
-            filtered['scalars'].index.tolist())
-        filtered['scalars'].sort_index(axis=0, inplace=True)
-        filtered['scalars'].index = replace_none(
-            filtered['scalars'].index.tolist(), True)
-=======
 
         # Sort index
         # (if Nones are present, they have to be replaced while sorting)
@@ -84,7 +73,6 @@
         if keep_none_type:
             filtered['scalars'].index = replace_none(
                 filtered['scalars'].index.tolist(), True)
->>>>>>> ffc056a9
 
         if multiindex:
             idx = pd.MultiIndex.from_tuples(
