# -*- coding: utf-8 -*-

"""Modules for providing convenient views for solph results.

Information about the possible usage is provided within the examples.

This file is part of project oemof (github.com/oemof/oemof). It's copyrighted
by the contributors recorded in the version control history of the file,
available from its original location oemof/oemof/outputlib/views.py

SPDX-License-Identifier: GPL-3.0-or-later
"""

import pandas as pd
from enum import Enum
from oemof.outputlib.processing import convert_keys_to_strings


def node(results, node, multiindex=False):
    """
    Obtain results for a single node e.g. a Bus or Component.

    Either a node or its label string can be passed.
    Results are written into a dictionary which is keyed by 'scalars' and
    'sequences' holding respective data in a pandas Series and DataFrame.
    """
    # convert to keys if only a string is passed
    if type(node) is str:
        results = convert_keys_to_strings(results)

    filtered = {}

    # create a series with tuples as index labels for scalars
    scalars = {k: v['scalars'] for k, v in results.items()
               if node in k and not v['scalars'].empty}
    if scalars:
        # aggregate data
        filtered['scalars'] = pd.concat(scalars.values(), axis=0)
        # assign index values
        idx = {k: [c for c in v['scalars'].index]
               for k, v in results.items()
               if node in k and not v['scalars'].empty}
        idx = [tuple((k, m) for m in v) for k, v in idx.items()]
        idx = [i for sublist in idx for i in sublist]
        filtered['scalars'].index = idx
        filtered['scalars'].sort_index(axis=0, inplace=True)

        if multiindex:
            idx = pd.MultiIndex.from_tuples(
                [tuple([row[0][0], row[0][1], row[1]])
                 for row in filtered['scalars'].index])
            idx.set_names(['from', 'to', 'type'], inplace=True)
            filtered['scalars'].index = idx

    # create a dataframe with tuples as column labels for sequences
    sequences = {k: v['sequences'] for k, v in results.items()
                 if node in k and not v['sequences'].empty}
    if sequences:
        # aggregate data
        filtered['sequences'] = pd.concat(sequences.values(), axis=1)
        # assign column names
        cols = {k: [c for c in v['sequences'].columns]
                for k, v in results.items()
                if node in k and not v['sequences'].empty}
        cols = [tuple((k, m) for m in v) for k, v in cols.items()]
        cols = [c for sublist in cols for c in sublist]
        filtered['sequences'].columns = cols
        filtered['sequences'].sort_index(axis=1, inplace=True)

<<<<<<< HEAD
=======
        if multiindex:
            idx = pd.MultiIndex.from_tuples(
                [tuple([col[0][0], col[0][1], col[1]])
                 for col in filtered['sequences'].columns])
            idx.set_names(['from', 'to', 'type'], inplace=True)
            filtered['sequences'].columns = idx

>>>>>>> ada3fa88
    return filtered


class FlowType(str, Enum):
    """
    Gives information on flow type
    """
    Single = 'single'
    Input = 'input'
    Output = 'output'


def get_flow_type(node, results):
    """
    Categorize results keys by flow type (Single, Input, Output)

    Parameters
    ----------
    node: Node
        Node of interest
    results: dict
        Results dict with tuple of nodes as key
        (i.e. results, param_results, cost_results)
    Returns
    -------
    dict: FlowType as key and tuple of nodes as value
    """
    flow_types = {ft: [] for ft in FlowType}
    for nodes in results:
        if (
                nodes[0] == node and
                (nodes[1] is None or nodes[1] == 'None')
        ):
            flow_types[FlowType.Single].append(nodes)
        elif nodes[1] == node:
            flow_types[FlowType.Input].append(nodes)
        elif nodes[0] == node:
            flow_types[FlowType.Output].append(nodes)
    return flow_types


class NodeOption(str, Enum):
    All = 'all'
    HasOutputs = 'has_outputs'
    HasInputs = 'has_inputs'
    HasOnlyOutputs = 'has_only_outputs'
    HasOnlyInputs = 'has_only_inputs'


def filter_nodes(results, option=NodeOption.All, exclude_busses=False):
    """
    Get set of nodes from results-dict for given node option

<<<<<<< HEAD
    See NodeOption for all options. This function filters nodes from results
    for special needs.
=======
    This function filters nodes from results for special needs. At the moment,
    following options are available:
        * NodeOption.All/'all':
            Returns all nodes
        * NodeOption.HasOutputs/'has_outputs':
            Returns nodes with an output flow (eg. Transformer, Source)
        * NodeOption.HasInputs/'has_inputs':
            Returns nodes with an input flow (eg. Transformer, Sink)
        * NodeOption.HasOnlyOutputs/'has_only_outputs':
            Returns nodes having only output flows (eg. Source)
        * NodeOption.HasOnlyInputs/'has_only_inputs':
            Returns nodes having only input flows (eg. Sink)
    Additionally, busses can be excluded setting 'exclude_busses' to True.
>>>>>>> ada3fa88

    Parameters
    ----------
    results: dict
    option: NodeOption
    exclude_busses: bool
        If set all bus nodes are excluded from resulting node set

    Returns
    -------
    :obj:'set' of Node
    """
    node_from, node_to = map(lambda x: set(x) - {None}, zip(*results))
    if option == NodeOption.All:
        nodes = node_from.union(node_to)
    elif option == NodeOption.HasOutputs:
        nodes = node_from
    elif option == NodeOption.HasInputs:
        nodes = node_to
    elif option == NodeOption.HasOnlyOutputs:
        nodes = node_from - node_to
    elif option == NodeOption.HasOnlyInputs:
        nodes = node_to - node_from
    else:
        raise ValueError('Invalid node option "' + str(option) + '"')

    if exclude_busses:
        return {n for n in nodes if not n.__class__.__name__ == 'Bus'}
    else:
        return nodes


def get_node_by_name(results, *names):
    """
    Searches results for nodes

    Names are looked up in nodes from results and either returned single node
    (in case only one name is given) or as list of nodes. If name is not found,
    None is returned.
    """
    nodes = filter_nodes(results)
    if len(names) == 1:
        return next(filter(lambda x: str(x) == names[0], nodes), None)
    else:
        node_names = {str(n): n for n in nodes}
        return [node_names.get(n, None) for n in names]<|MERGE_RESOLUTION|>--- conflicted
+++ resolved
@@ -67,8 +67,6 @@
         filtered['sequences'].columns = cols
         filtered['sequences'].sort_index(axis=1, inplace=True)
 
-<<<<<<< HEAD
-=======
         if multiindex:
             idx = pd.MultiIndex.from_tuples(
                 [tuple([col[0][0], col[0][1], col[1]])
@@ -76,7 +74,6 @@
             idx.set_names(['from', 'to', 'type'], inplace=True)
             filtered['sequences'].columns = idx
 
->>>>>>> ada3fa88
     return filtered
 
 
@@ -130,10 +127,6 @@
     """
     Get set of nodes from results-dict for given node option
 
-<<<<<<< HEAD
-    See NodeOption for all options. This function filters nodes from results
-    for special needs.
-=======
     This function filters nodes from results for special needs. At the moment,
     following options are available:
         * NodeOption.All/'all':
@@ -147,7 +140,6 @@
         * NodeOption.HasOnlyInputs/'has_only_inputs':
             Returns nodes having only input flows (eg. Sink)
     Additionally, busses can be excluded setting 'exclude_busses' to True.
->>>>>>> ada3fa88
 
     Parameters
     ----------
