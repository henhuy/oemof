--- conflicted
+++ resolved
@@ -57,15 +57,10 @@
     """
     def __init__(self, **kwargs):
         for attribute in ['regions', 'entities', 'simulation']:
-<<<<<<< HEAD
             setattr(self, attribute, kwargs.get(attribute, []))
         Entity.registry = self
-        self.optimization_model = kwargs.get('optimization_model', None)
+        self.results = None
         self.year = kwargs.get('year')
-=======
-            setattr(self, attribute, kwargs.get(attribute, {}))
-        self.results = None
->>>>>>> abd13186
 
     # TODO: Condense signature (use Buse)
     def connect(self, bus1, bus2, in_max, out_max, eta, transport_class):
@@ -100,46 +95,6 @@
     def optimize(self, om=None):
         """Start optimizing the energy system using solph.
 
-<<<<<<< HEAD
-    def dump(self, dpath=None, filename=None, keep_weather=True):
-        r""" Dump an EnergySystem instance.
-        """
-        if dpath is None:
-            bpath = os.path.join(os.path.expanduser("~"), '.oemof')
-            if not os.path.isdir(bpath):
-                os.mkdir(bpath)
-            dpath = os.path.join(bpath, 'dumps')
-            if not os.path.isdir(dpath):
-                os.mkdir(dpath)
-
-        if filename is None:
-            filename = 'es_dump.oemof'
-
-        pickle.dump(self.__dict__, open(os.path.join(dpath, filename), 'wb'))
-
-        msg = ('Attributes dumped to: {0}'.format(os.path.join(
-            dpath, filename)))
-        logging.debug(msg)
-        return msg
-
-    def restore(self, dpath=None, filename=None):
-        r""" Restore an EnergySystem instance.
-        """
-        logging.info(
-            "Restoring attributes will overwrite existing attributes.")
-        if dpath is None:
-            dpath = os.path.join(os.path.expanduser("~"), '.oemof', 'dumps')
-
-        if filename is None:
-            filename = 'es_dump.oemof'
-
-        self.__dict__ = pickle.load(open(os.path.join(dpath, filename), "rb"))
-        msg = ('Attributes restored from: {0}'.format(os.path.join(
-            dpath, filename)))
-        logging.debug(msg)
-        return msg
-
-=======
         Parameters
         ----------
         om : :class:`OptimizationModel <oemof.solph.optimization_model.OptimizationModel>`, optional
@@ -164,7 +119,45 @@
 
         self.results = om.results()
         return self
->>>>>>> abd13186
+
+    def dump(self, dpath=None, filename=None, keep_weather=True):
+        r""" Dump an EnergySystem instance.
+        """
+        if dpath is None:
+            bpath = os.path.join(os.path.expanduser("~"), '.oemof')
+            if not os.path.isdir(bpath):
+                os.mkdir(bpath)
+            dpath = os.path.join(bpath, 'dumps')
+            if not os.path.isdir(dpath):
+                os.mkdir(dpath)
+
+        if filename is None:
+            filename = 'es_dump.oemof'
+
+        pickle.dump(self.__dict__, open(os.path.join(dpath, filename), 'wb'))
+
+        msg = ('Attributes dumped to: {0}'.format(os.path.join(
+            dpath, filename)))
+        logging.debug(msg)
+        return msg
+
+    def restore(self, dpath=None, filename=None):
+        r""" Restore an EnergySystem instance.
+        """
+        logging.info(
+            "Restoring attributes will overwrite existing attributes.")
+        if dpath is None:
+            dpath = os.path.join(os.path.expanduser("~"), '.oemof', 'dumps')
+
+        if filename is None:
+            filename = 'es_dump.oemof'
+
+        self.__dict__ = pickle.load(open(os.path.join(dpath, filename), "rb"))
+        msg = ('Attributes restored from: {0}'.format(os.path.join(
+            dpath, filename)))
+        logging.debug(msg)
+        return msg
+
 
 class Region:
     r"""Defining a region within an energy supply system.
@@ -274,12 +267,8 @@
         self.stream_solver_output = kwargs.get('stream_solver_output', False)
         self.objective_options = kwargs.get('objective_options', {})
         self.duals = kwargs.get('duals', False)
-<<<<<<< HEAD
         self.timesteps = kwargs.get('timesteps')
-=======
-        self.timesteps = kwargs.get('timesteps', None)
         self.relaxed = kwargs.get('relaxed', False)
 
->>>>>>> abd13186
         if self.timesteps is None:
             raise ValueError('No timesteps defined!')