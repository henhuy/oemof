
"""
This module uses the visitor pattern.
All visited elements either call a default function "analyze" or an
element-specific function "analyze_<element>". Each analyzer must contain
functions for every specified element. If function does not exist, again a
default function is called.
"""

from warnings import warn
from collections import OrderedDict, abc
from oemof.network import Node, Bus
from oemof.outputlib import views


class RequirementError(Exception):
    pass


class DependencyError(Exception):
    pass


class FormerDependencyError(DependencyError):
    pass


class Analysis(object):
    def __init__(self, results, param_results, iterator):
        self.results = results
        self.param_results = param_results
        self.__iterator = (
            TupleIterator if iterator is None else iterator)
        self.__chain = OrderedDict()
        self.__former_chain = OrderedDict()

    def clean(self):
        self.__chain = OrderedDict()
        self.__former_chain = OrderedDict()

    def check_iterator(self, analyzer):
        if analyzer.required_iterator is None:
            return
        if not issubclass(self.__iterator, analyzer.required_iterator):
            raise RequirementError(
                'Analyzer "' + analyzer.__class__.__name__ +
                '" requires iterator "' +
                analyzer.required_iterator.__name__ +
                '" to work correctly. Please initialize analysis object '
                'with iterator "' + analyzer.required_iterator.__name__ +
                '".'
            )

    def check_requirements(self, component):
        """
        Checks if requirements are fullfilled

        Function can be used by Analyzer and Iterator objects
        """
        if component.requires is not None:
            for req in component.requires:
                if getattr(self, req) is None:
                    raise RequirementError(
                        'Component "' + component.__class__.__name__ +
                        '" requires "' + req + '" to perform. Please '
                        'initialize it with attribute "' + req + '".'
                    )

    def check_dependencies(self, analyzer):
        dep_str = (
            'Analyzer "{an}" depends on analyzer "{dep}". '
            'Please initialize analyzer "{dep}" first.'
        )
        dep_former_str = (
            'Analyzer "{an}" depends on former analyzer "{dep}". '
            'You have to run analysis with analyzer "{dep}" first. '
            'Afterwards, you have to store results via '
            '"analyzer.store_results()". Then you are able to add '
            'analyzer "{an}" to analysis.'
        )

        def check_deps(former=False):
            error_str = dep_former_str if former else dep_str
            error_type = (
                FormerDependencyError if former else DependencyError)
            for dep in dependencies:
                if dep.__name__ not in chain_keys:
                    raise error_type(
                        error_str.format(
                            an=analyzer.__class__.__name__,
                            dep=dep.__name__,
                        )
                    )

        chain_keys = list(self.__former_chain)
        if analyzer.depends_on_former is not None:
            dependencies = analyzer.depends_on_former
            check_deps(former=True)
        if analyzer.depends_on is not None:
            dependencies = analyzer.depends_on
            chain_keys += list(self.__chain)
            check_deps()

    def add_analyzer(self, analyzer):
        if not isinstance(analyzer, Analyzer):
            raise TypeError('Analyzer has to be an instance of '
                            '"analyzer.Analyzer" or its subclass')
        self.check_requirements(analyzer)
        self.check_iterator(analyzer)
        self.check_dependencies(analyzer)
        if analyzer.__class__.__name__ in self.__chain:
            warn(
                'Analyzer "' + analyzer.__class__.__name__ +
                '" already added to analysis. '
                'Clear analysis if you want to create new analysis.'
            )
        else:
            self.__chain[analyzer.__class__.__name__] = analyzer
        analyzer.analysis = self
        analyzer.init_analyzer()

    def analyze(self):
        for element in self:
            for analyzer in self.__chain.values():
                analyzer.analyze(*element)

    def get_analyzer(self, analyzer):
        try:
            return self.__chain[analyzer.__name__]
        except KeyError:
            try:
                return self.__former_chain[analyzer.__name__]
            except KeyError:
                raise KeyError('Analyzer "' + analyzer.__name__ +
                               '" not found.')

    def store_results(self):
        self.__former_chain.update(self.__chain)
        self.__chain = OrderedDict()

    def set_iterator(self, iterator):
        if not issubclass(iterator, Iterator):
            raise TypeError('Invalid iterator type')
        else:
            self.__iterator = iterator

    def __iter__(self):
        return self.__iterator(self)


class Iterator(abc.Iterator):
    """
    Iterator for Analysis (uses Iterator Pattern)
    """
    requires = None

    def __init__(self, analysis):
        analysis.check_requirements(self)
        self.items = None
        self.index = 0

    def __next__(self):
        try:
            result = self.items[self.index]
        except IndexError:
            raise StopIteration
        self.index += 1
        return result


class FlowNodeIterator(Iterator):
    def __init__(self, analysis):
        super(FlowNodeIterator, self).__init__(analysis)
        self.items = [
            node
            for node in analysis.param_results
            if node[1] is not None
        ] + [
            node
            for node in analysis.param_results
            if node[1] is None
        ]


class TupleIterator(Iterator):
    def __init__(self, analysis):
        super(TupleIterator, self).__init__(analysis)
        self.items = [
            node
            for node in analysis.param_results
        ]


class NodeIterator(Iterator):
    def __init__(self, analysis):
        super(NodeIterator, self).__init__(analysis)
        self.items = [
            node
            for node in analysis.param_results
            if node[1] is None
        ]


class Analyzer(object):
    requires = None
    required_iterator = None
    depends_on = None
    depends_on_former = None

    def __init__(self):
        self.analysis = None
        self.result = {}
        self.total = 0.0

    def init_analyzer(self):
        """This function is called after adding analyzer to analysis"""
        pass

    def _get_dep_result(self, analyzer):
        """
        Returns results of dependent analyzer.
        """
        return self.analysis.get_analyzer(analyzer).result

    def rsc(self, args):
        return self.analysis.results[args]['scalars']

    def rsq(self, args):
        return self.analysis.results[args]['sequences']

    def psc(self, args):
        return self.analysis.param_results[args]['scalars']

    def psq(self, args):
        return self.analysis.param_results[args]['sequences']

    @staticmethod
    def _arg_is_node(args):
        return (
                len(args) == 2 and
                args[1] is None
        )

    def analyze(self, *args):
        if self.analysis is None:
            raise AttributeError(
                'Analyzer is not connected to analysis object.'
                'Maybe you forgot to add analyzer to analysis?'
            )


class SequenceFlowSumAnalyzer(Analyzer):
    requires = ('results',)

    def analyze(self, *args):
        super(SequenceFlowSumAnalyzer, self).analyze(*args)
        try:
            rsq = self.rsq(args)
            result = rsq['flow'].sum()
        except KeyError:
            return
        self.result[args] = result
        self.total += result


class InvestAnalyzer(Analyzer):
    requires = ('results', 'param_results')

    def analyze(self, *args):
        super(InvestAnalyzer, self).analyze(*args)
        try:
            psc = self.psc(args)
            rsc = self.rsc(args)
            invest = psc['investment_ep_costs']
            ep_costs = rsc['invest']
        except KeyError:
            return
        result = invest * ep_costs
        self.result[args] = result
        self.total += result


class VariableCostAnalyzer(Analyzer):
    requires = ('results', 'param_results')
    depends_on = (SequenceFlowSumAnalyzer,)

    def analyze(self, *args):
        super(VariableCostAnalyzer, self).analyze(*args)
        seq_result = self._get_dep_result(SequenceFlowSumAnalyzer)
        try:
            psc = self.psc(args)
            variable_cost = psc['variable_costs']
            flow_sum = seq_result[args]
        except KeyError:
            return
        result = variable_cost * flow_sum
        self.result[args] = result
        self.total += result


class FlowTypeAnalyzer(Analyzer):
    requires = ('results',)

    def analyze(self, *args):
        super(FlowTypeAnalyzer, self).analyze(*args)
        if self._arg_is_node(args):
            self.result[args] = views.get_flow_type(
                args[0], self.analysis.results)


class NodeBalanceAnalyzer(Analyzer):
    requires = ('results', 'param_results')
    required_iterator = FlowNodeIterator
    depends_on = (SequenceFlowSumAnalyzer, FlowTypeAnalyzer)

    def analyze(self, *args):
<<<<<<< HEAD
        if args[1] is not None:
=======
        super(NodeBalanceAnalyzer, self).analyze(*args)
        if not (isinstance(args[0], self.node_type) and args[1] is None):
>>>>>>> 4ffaabe1
            return

        seq_result = self._get_dep_result(SequenceFlowSumAnalyzer)
        ft_result = self._get_dep_result(FlowTypeAnalyzer)
        try:
            current_flow_types = ft_result[args]
        except KeyError:
            return
        self.result[args[0]] = {}
        f_types = (views.FlowType.Input, views.FlowType.Output)
        for i, ft in enumerate(f_types):
            self.result[args[0]][ft] = {}
            for flow in current_flow_types[ft]:
                try:
                    self.result[args[0]][ft][flow[i]] = seq_result[flow]
                except KeyError:
                    pass


class BusBalanceAnalyzer(NodeBalanceAnalyzer):
    def analyze(self, *args):
        if not isinstance(args[0], Bus):
            return
        super(BusBalanceAnalyzer, self).analyze(*args)


class LCOEAnalyzer(Analyzer):
    depends_on = (
        SequenceFlowSumAnalyzer, VariableCostAnalyzer, InvestAnalyzer)
    depends_on_former = (NodeBalanceAnalyzer,)

    def __init__(self, load_sinks):
        super(LCOEAnalyzer, self).__init__()
        self.load_sinks = load_sinks
        self.total_load = 0.0

    def init_analyzer(self):
        """
        Initializes total load by iterating flows to all _load_sinks_

        Parameters
        ----------
        load_sinks: list-of-Node
            List of all loads which are relevant for calculating total load
        """
        seq_result = self._get_dep_result(SequenceFlowSumAnalyzer)
        nb_result = self._get_dep_result(NodeBalanceAnalyzer)
        for to_node in self.load_sinks:
            for from_node in nb_result[to_node]['input']:
                self.total_load += seq_result[(from_node, to_node)]

    def analyze(self, *args):
        super(LCOEAnalyzer, self).analyze(*args)
        vc_result = self._get_dep_result(VariableCostAnalyzer)
        inv_result = self._get_dep_result(InvestAnalyzer)

        error = False
        try:
            vc = vc_result[args]
        except KeyError:
            vc = 0.0
            error = True
        try:
            inv = inv_result[args]
        except KeyError:
            if error:
                return
            inv = 0.0

        result = (inv + vc) / self.total_load
        self.result[args] = result
        self.total += result<|MERGE_RESOLUTION|>--- conflicted
+++ resolved
@@ -235,9 +235,18 @@
         return self.analysis.param_results[args]['sequences']
 
     @staticmethod
+    def _arg_is_flow(args):
+        return (
+            len(args) == 2 and
+            isinstance(args[0], Node) and
+            isinstance(args[1], Node)
+        )
+
+    @staticmethod
     def _arg_is_node(args):
         return (
                 len(args) == 2 and
+                isinstance(args[0], Node) and
                 args[1] is None
         )
 
@@ -313,13 +322,11 @@
     required_iterator = FlowNodeIterator
     depends_on = (SequenceFlowSumAnalyzer, FlowTypeAnalyzer)
 
-    def analyze(self, *args):
-<<<<<<< HEAD
-        if args[1] is not None:
-=======
+    node_type = Node
+
+    def analyze(self, *args):
         super(NodeBalanceAnalyzer, self).analyze(*args)
         if not (isinstance(args[0], self.node_type) and args[1] is None):
->>>>>>> 4ffaabe1
             return
 
         seq_result = self._get_dep_result(SequenceFlowSumAnalyzer)
@@ -340,10 +347,10 @@
 
 
 class BusBalanceAnalyzer(NodeBalanceAnalyzer):
-    def analyze(self, *args):
-        if not isinstance(args[0], Bus):
-            return
-        super(BusBalanceAnalyzer, self).analyze(*args)
+    node_type = Bus
+
+    # TODO: Check if NodeBalanceAnalyzer already exists
+    # If so, BusBalanceAnalyzer could simply filter results to
 
 
 class LCOEAnalyzer(Analyzer):
