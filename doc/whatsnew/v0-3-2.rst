v0.3.2 (September ??, 2019)
+++++++++++++++++++++++++++


New features
############

* Allow generic limits for integral over weighted flows.
  (This is a generalised version of <solph.constraints.emission_limit>.)
* Allow time-dependent weights for integrated weighted limit.

New components
##############

<<<<<<< HEAD
* Demand side managed sink. This newly introduced component is internally
  tested but not completly reviewed. Use with care and report bugs if necessary.
  Further information can be found in the `documentation
  <https://oemof.readthedocs.io/en/v0.3/oemof_solph.html#sinkdsm-custom>`_.
=======
* Custom component: :class:`~oemof.solph.custom.SinkDSM`.
  Demand Side Management component that allows to represent flexibile demand.
  How the component is used is shown in :ref:`oemof_solph_custom_sinkdsm_label`.
>>>>>>> be206955

Documentation
#############

* Revision of the `outputlib documentation
  <https://oemof.readthedocs.io/en/stable/oemof_outputlib.html>`_.

Other changes
#############

* The license hase been changed from GPLv3 to the MIT license
* The BaseModel has been revised (test, docstring, warnings, internal naming)
  (`PR #605 <https://github.com/oemof/oemof/issues/605>`_)
* Style revision to meet pep8 and other pep rules.

Contributors
############

* Guido Plessmann
* Johannes Röder
* Julian Endres
* Patrik Schönfeldt
* Uwe Krien
* Julian Endres
* Guido Pleßmann<|MERGE_RESOLUTION|>--- conflicted
+++ resolved
@@ -12,16 +12,9 @@
 New components
 ##############
 
-<<<<<<< HEAD
-* Demand side managed sink. This newly introduced component is internally
-  tested but not completly reviewed. Use with care and report bugs if necessary.
-  Further information can be found in the `documentation
-  <https://oemof.readthedocs.io/en/v0.3/oemof_solph.html#sinkdsm-custom>`_.
-=======
 * Custom component: :class:`~oemof.solph.custom.SinkDSM`.
   Demand Side Management component that allows to represent flexibile demand.
   How the component is used is shown in :ref:`oemof_solph_custom_sinkdsm_label`.
->>>>>>> be206955
 
 Documentation
 #############
@@ -44,6 +37,4 @@
 * Johannes Röder
 * Julian Endres
 * Patrik Schönfeldt
-* Uwe Krien
-* Julian Endres
-* Guido Pleßmann+* Uwe Krien