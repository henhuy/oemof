# -*- coding: utf-8 -

"""Test the created constraints against approved constraints.

This file is part of project oemof (github.com/oemof/oemof). It's copyrighted
by the contributors recorded in the version control history of the file,
available from its original location oemof/tests/test_network_classes.py

SPDX-License-Identifier: GPL-3.0-or-later
"""

from traceback import format_exception_only as feo
from nose.tools import assert_raises, eq_, ok_

from oemof.energy_system import EnergySystem as ES
<<<<<<< HEAD
from oemof.network import Bus, Edge, Node, Transformer
=======
from oemof.network import (Bus, Edge, Node, Transformer, registry_changed_to,
                           temporarily_modifies_registry)
from oemof import graph
from oemof.solph import Model
>>>>>>> 8fc5215f


class Node_Tests:

    def setup(self):
        self.energysystem = ES()
        Node.registry = self.energysystem

    def test_that_attributes_cannot_be_added(self):
        node = Node()
        with assert_raises(AttributeError):
            node.foo = "bar"

    def test_symmetric_input_output_assignment(self):
        n1 = Node(label="<N1>")

        n2 = Node(label="<From N1>", inputs=[n1])
        ok_(n1 in n2.inputs,
            "{0} not in {1}.inputs, ".format(n1, n2) +
            "although it should be by construction.")
        ok_(n2 in n1.outputs,
            "{0} in {1}.inputs but {1} not in {0}.outputs.".format(n1, n2))

        n3 = Node(label="<To N1>", outputs=[n1])
        ok_(n1 in n3.outputs,
            "{0} not in {1}.outputs, ".format(n1, n3) +
            "although it should be by construction.")
        ok_(n3 in n1.inputs,
            "{0} in {1}.outputs but {1} not in {0}.inputs.".format(n1, n3))

    def test_accessing_outputs_of_a_node_without_output_flows(self):
        n = Node()
        exception = None
        try:
            outputs = n.outputs
        except Exception as e:
            exception = e
        ok_(exception is None,
            "\n  Test accessing `outputs` on {} having no outputs.".format(n) +
            "\n  Got unexpected exception:\n" +
            "\n      {}".format(feo(type(exception), exception)[0]))
        ok_(len(outputs) == 0,
            "\n  Failure when testing `len(outputs)`." +
            "\n  Expected: 0." +
            "\n  Got     : {}".format(len(outputs)))

    def test_accessing_inputs_of_a_node_without_input_flows(self):
        n = Node()
        exception = None
        try:
            inputs = n.inputs
        except Exception as e:
            exception = e
        ok_(exception is None,
            "\n  Test accessing `inputs` on {} having no inputs.".format(n) +
            "\n  Got unexpected exception:\n" +
            "\n      {}".format(feo(type(exception), exception)[0]))
        ok_(len(inputs) == 0,
            "\n  Failure when testing `len(inputs)`." +
            "\n  Expected: 0." +
            "\n  Got     : {}".format(len(inputs)))

    def test_that_the_outputs_attribute_of_a_node_is_a_mapping(self):
        n = Node()
        exception = None
        try:
            values = n.outputs.values()
        except AttributeError as e:
            exception = e
        ok_(exception is None,
            "\n  Test accessing `outputs.values()`" +
            " on {} having no inputs.".format(n) +
            "\n  Got unexpected exception:\n" +
            "\n      {}".format(feo(type(exception), exception)[0]))

    def test_that_nodes_do_not_get_undead_flows(self):
        """ Newly created nodes should only have flows assigned to them.

        A new node `n`, which re-used a previously used label `l`, retained the
        flows of those nodes which where labeled `l` before `n`. This incorrect
        behaviour is a problem if somebody wants to use different nodes with
        the same label in multiple energy systems. While this feature currently
        isn't used, it also lead to weird behaviour when running tests.

        This test ensures that new nodes only have those flows which are
        assigned to them on construction.
        """
        # We don't want a registry as we are re-using a label on purpose.
        # Having a registry would just throw and error generated by the DEFAULT
        # grouping in this case.
        Node.registry = None
        flow = object()
        old = Node(label="A reused label")
        bus = Bus(label="bus", inputs={old: flow})
        eq_(bus.inputs[old].flow, flow,
            ("\n  Expected: {}" +
             "\n  Got     : {} instead").format(flow, bus.inputs[old].flow))
        eq_(old.outputs[bus].flow, flow,
            ("\n  Expected: {}" +
             "\n  Got     : {} instead").format(flow, old.outputs[bus].flow))
        new = Node(label="A reused label")
        eq_(new.outputs, {},
            ("\n  Expected an empty dictionary of outputs." +
             "\n  Got: {} instead").format(new.outputs))

    def test_modifying_outputs_after_construction(self):
        """ One should be able to add and delete outputs of a node.
        """
        node = Node("N1")
        bus = Node("N2")
        flow = "flow"
        eq_(node.outputs, {},
            ("\n  Expected an empty dictionary of outputs." +
             "\n  Got: {} (== {}) instead").format(
                node.outputs,
                dict(node.outputs)))
        node.outputs[bus] = flow
        eq_(node.outputs, {bus: flow},
            ("\n  Expected {} as `node.outputs`." +
             "\n  Got    : {} (== {}) instead").format(
                {bus: flow}, node.outputs,dict(node.outputs)))
        eq_(node.outputs[bus], flow,
            ("\n  Expected {} as `node.outputs[bus]`." +
             "\n  Got    : {} instead").format(flow, node.outputs[bus]))
        del node.outputs[bus]
        eq_(node.outputs, {},
            ("\n  Expected an empty dictionary of outputs." +
             "\n  Got: {} (== {}) instead").format(
                node.outputs,
                dict(node.outputs)))

    def test_modifying_inputs_after_construction(self):
        """ One should be able to add and delete inputs of a node.
        """
        node = Node("N1")
        bus = Bus("N2")
        flow = "flow"

        eq_(node.inputs, {},
            ("\n  Expected an empty dictionary of inputs." +
             "\n  Got: {} (== {}) instead").format(
                node.inputs,
                dict(node.inputs)))
        node.inputs[bus] = flow
        eq_(node.inputs, {bus: flow},
            ("\n  Expected {} as `node.inputs`." +
             "\n  Got    : {} (== {}) instead").format(
                {bus: flow}, node.inputs,dict(node.inputs)))
        eq_(node.inputs[bus], flow,
            ("\n  Expected {} as `node.inputs[bus]`." +
             "\n  Got    : {} instead").format(flow, node.inputs[bus]))
        del node.inputs[bus]
        eq_(node.inputs, {},
            ("\n  Expected an empty dictionary of inputs." +
             "\n  Got: {} (== {}) instead").format(
                node.inputs,
                dict(node.inputs)))

    def test_output_input_symmetry_after_modification(self):
        n1 = Node("N1")
        n2 = Node("N2")
        flow = "flow"

        n1.outputs[n2] = flow
        eq_(n2.inputs, {n1: flow})

    def test_input_output_symmetry_after_modification(self):
        n1 = Node("N1")
        n2 = Node("N2")
        flow = "flow"

        n1.inputs[n2] = flow
        eq_(n2.outputs, {n1: flow})

    def test_updating_inputs(self):
        n1 = Node("N1")
        n2 = Node("N2")
        n1n2 = "n1n2"

        n2.inputs.update({n1: n1n2})
        eq_(n2.inputs, {n1: n1n2})
        eq_(n2.inputs[n1], n1n2)
        eq_(n1.outputs, {n2: n1n2})
        eq_(n1.outputs[n2], n1n2)

    def test_updating_outputs(self):
        n1 = Node("N1")
        n2 = Node("N2")
        n1n2 = "n1n2"

        n1.outputs.update({n2: n1n2})
        eq_(n2.inputs, {n1: n1n2})
        eq_(n2.inputs[n1], n1n2)
        eq_(n1.outputs, {n2: n1n2})
        eq_(n1.outputs[n2], n1n2)

    def test_error_for_duplicate_label_argument(self):
        """ `Node.__init__` should fail if positional and keyword args collide.
        """
        with assert_raises(TypeError):
            Node("Positional Label", label="Keyword Label")

    def test_node_input_output_type_assertions(self):
        """ `Node`s should only accept `Node` instances as input/output targets.
        """
        with assert_raises(AssertionError):
            Node('A node with an output', outputs={'Not a Node': 'A Flow'})
            Node('A node with an input', inputs={'Not a Node': 'A Flow'})

    def test_node_label_without_private_attribute(self):
        """ A `Node` with no explicit `label` doesn't have a `_label` attribute.
        """
        n = Node()
        with assert_raises(AttributeError):
            n._label

    def test_node_label_if_its_not_explicitly_specified(self):
        """ If not explicitly given, a `Node`'s label is based on its `id`.
        """
        n = Node()
        ok_("0x{:x}>".format(id(n)) in n.label)

class Edge_Tests:

    def setup(self):
        Node.registry = None

    def test_edge_construction_side_effects(self):
        """ Constructing an `Edge` should affect it's input/output `Node`s.

        When constructing an `Edge`, the `inputs` and `outputs` of its output
        and input `Node`s should be set appropriately.
        """
        source = Node(label='source')
        target = Node(label='target')
        edge = Edge(input=source, output=target)
        ok_(target in source.outputs,
            "{} not in {} after constructing {}."
            .format(target, source.outputs, edge))
        ok_(source in target.inputs,
            "{} not in {} after constructing {}."
            .format(source, target.outputs, edge))

    def test_label_as_positional_argument(self):
        o = object()
        n = Node(o)
        ok_(n.label is o, (
                "Setting `label` as positional parameter argument failed."
                "\n  Expected: {!r}"
                "\n  Got     : {!r}")
                .format(o, n.label))

    def test_edge_failure_for_colliding_arguments(self):
        """ `Edge` initialisation fails when colliding arguments are supplied.
        """
        with assert_raises(ValueError):
            Edge(flow=object(), values=object())

    def test_alternative_edge_construction_from_mapping(self):
        """ `Edge.from_object` treats mappings as keyword arguments.
        """
        i, o, f = (Node("input"), Node("output"), "flow")
        with assert_raises(ValueError):
            Edge.from_object({"flow": i, "values": o})
        edge = Edge.from_object({"input": i, "output": o, "flow": f})
        eq_(edge.input, i)
        eq_(edge.output, o)
        eq_(edge.values, f)
        eq_(edge.flow, f)

    def test_flow_setter(self):
        """ `Edge.flow`'s setter relays to `values`.
        """
        e = Edge(values="initial values")
        eq_(e.flow, "initial values")
        eq_(e.values, "initial values")
        e.flow = "new values set via `e.flow`"
        eq_(e.flow, "new values set via `e.flow`")
        eq_(e.values, "new values set via `e.flow`")

    def test_delayed_registration_when_setting_input(self):
        """`Edge` registration gets delayed until input and output are set.
        """
        i, o = (Node("input"), Node("output"))
        with registry_changed_to(ES()):
            e = Edge(output=o)
            ok_(not e in Node.registry.groups.values())
            e.input = i
            ok_(e in Node.registry.groups.values())


class EnergySystem_Nodes_Integration_Tests:

    def setup(self):
        self.es = ES()
        Node.registry = self.es

    def test_node_registration(self):
        eq_(Node.registry, self.es)
        b1 = Bus(label='<B1>')
        eq_(self.es.entities[0], b1)
        b2 = Bus(label='<B2>')
        eq_(self.es.entities[1], b2)
        t1 = Transformer(label='<TF1>', inputs=[b1], outputs=[b2])
<<<<<<< HEAD
        ok_(t1 in self.es.entities)
=======
        ok_(t1 in self.es.entities)

    def test_registry_modification_decorator(self):
        n = Node("registered")
        ok_("registered" in self.es.groups)
        @temporarily_modifies_registry
        def create_a_node():
            n = Node("not registered")
        create_a_node()
        ok_("not registered" not in self.es.groups)


def test_depreciated_graph_call():
    es = ES()
    om = Model(energysystem=es)
    warnings.filterwarnings('ignore', category=FutureWarning)
    graph.create_nx_graph(optimization_model=om)
>>>>>>> 8fc5215f
<|MERGE_RESOLUTION|>--- conflicted
+++ resolved
@@ -13,14 +13,8 @@
 from nose.tools import assert_raises, eq_, ok_
 
 from oemof.energy_system import EnergySystem as ES
-<<<<<<< HEAD
-from oemof.network import Bus, Edge, Node, Transformer
-=======
 from oemof.network import (Bus, Edge, Node, Transformer, registry_changed_to,
                            temporarily_modifies_registry)
-from oemof import graph
-from oemof.solph import Model
->>>>>>> 8fc5215f
 
 
 class Node_Tests:
@@ -243,6 +237,7 @@
         n = Node()
         ok_("0x{:x}>".format(id(n)) in n.label)
 
+
 class Edge_Tests:
 
     def setup(self):
@@ -325,9 +320,6 @@
         b2 = Bus(label='<B2>')
         eq_(self.es.entities[1], b2)
         t1 = Transformer(label='<TF1>', inputs=[b1], outputs=[b2])
-<<<<<<< HEAD
-        ok_(t1 in self.es.entities)
-=======
         ok_(t1 in self.es.entities)
 
     def test_registry_modification_decorator(self):
@@ -337,12 +329,4 @@
         def create_a_node():
             n = Node("not registered")
         create_a_node()
-        ok_("not registered" not in self.es.groups)
-
-
-def test_depreciated_graph_call():
-    es = ES()
-    om = Model(energysystem=es)
-    warnings.filterwarnings('ignore', category=FutureWarning)
-    graph.create_nx_graph(optimization_model=om)
->>>>>>> 8fc5215f
+        ok_("not registered" not in self.es.groups)