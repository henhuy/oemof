--- conflicted
+++ resolved
@@ -26,7 +26,7 @@
 import pandas as pd
 
 data = pd.read_csv("example_data_sc160.csv", sep=",")
-timesteps = [t for t in range(8760)]
+timesteps = [t for t in range(2)]
 
 # emission factors in t/MWh
 em_lig = 0.111 * 3.6
@@ -110,12 +110,8 @@
 
 om = OptimizationModel(entities=entities, timesteps=timesteps,
                        options={'invest': True, 'slack': {
-<<<<<<< HEAD
-                           'excess': True, 'shortage': False}})
-=======
                            'excess': False, 'shortage': True},
                            'objective_name': 'minimize_costs'})
->>>>>>> 6f5f9050
 
 om.solve(solver='gurobi', debug=True, tee=True, duals=False)
 pp.results_to_objects(om)
